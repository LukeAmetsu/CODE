--- conflicted
+++ resolved
@@ -931,7 +931,6 @@
             <button class="remove-cable-point-btn text-red-500 hover:text-red-700 font-bold text-lg w-8" title="Remove Point">&times;</button>
         `;
 
-<<<<<<< HEAD
         const finalHtml = `
         <div id="concrete-beam-report" class="bg-white dark:bg-gray-800 p-6 rounded-lg shadow-lg space-y-6">
             <div class="flex justify-end gap-2 mb-4 -mt-2 -mr-2 print-hidden">
@@ -943,9 +942,6 @@
             ${calculatedPropsHtml}
             ${prestressChecksHtml}
         </div>`;
-=======
-        container.appendChild(row);
->>>>>>> 69adf0e8
 
         row.querySelector('.remove-cable-point-btn').addEventListener('click', () => {
             row.remove();
